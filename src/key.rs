use num_bigint::traits::ModInverse;
use num_bigint::Sign::Plus;
use num_bigint::{BigInt, BigUint};
use num_traits::{FromPrimitive, One};
use rand::{rngs::ThreadRng, Rng};
#[cfg(feature = "serde")]
use serde_crate::{Deserialize, Serialize};
use std::ops::Deref;
use zeroize::Zeroize;

use crate::algorithms::generate_multi_prime_key;
use crate::errors::{Error, Result};

use crate::padding::PaddingScheme;
use crate::raw::{DecryptionPrimitive, EncryptionPrimitive};
use crate::{oaep, pkcs1v15, pss};

lazy_static! {
    static ref MIN_PUB_EXPONENT: BigUint = BigUint::from_u64(2).unwrap();
    static ref MAX_PUB_EXPONENT: BigUint = BigUint::from_u64(1 << (31 - 1)).unwrap();
}

pub trait PublicKeyParts {
    /// Returns the modulus of the key.
    fn n(&self) -> &BigUint;

    /// Returns the public exponent of the key.
    fn e(&self) -> &BigUint;

    /// Returns the modulus size in bytes. Raw signatures and ciphertexts for
    /// or by this public key will have the same size.
    fn size(&self) -> usize {
        (self.n().bits() + 7) / 8
    }
}

pub trait PrivateKey: DecryptionPrimitive + PublicKeyParts {}

/// Represents the public part of an RSA key.
#[derive(Debug, Clone, PartialEq, Eq)]
#[cfg_attr(
    feature = "serde",
    derive(Serialize, Deserialize),
    serde(crate = "serde_crate")
)]
pub struct RSAPublicKey {
    n: BigUint,
    e: BigUint,
}

/// Represents a whole RSA key, public and private parts.
#[derive(Debug, Clone)]
#[cfg_attr(
    feature = "serde",
    derive(Serialize, Deserialize),
    serde(crate = "serde_crate")
)]
pub struct RSAPrivateKey {
    /// Public components of the private key.
    pubkey_components: RSAPublicKey,
    /// Private exponent
    d: BigUint,
    /// Prime factors of N, contains >= 2 elements.
    primes: Vec<BigUint>,
    /// precomputed values to speed up private operations
    #[cfg_attr(feature = "serde", serde(skip))]
    pub(crate) precomputed: Option<PrecomputedValues>,
}

impl PartialEq for RSAPrivateKey {
    #[inline]
    fn eq(&self, other: &RSAPrivateKey) -> bool {
        self.pubkey_components == other.pubkey_components
            && self.d == other.d
            && self.primes == other.primes
    }
}

impl Eq for RSAPrivateKey {}

impl Zeroize for RSAPrivateKey {
    fn zeroize(&mut self) {
        self.d.zeroize();
        for prime in self.primes.iter_mut() {
            prime.zeroize();
        }
        self.primes.clear();
        if self.precomputed.is_some() {
            self.precomputed.take().unwrap().zeroize();
        }
    }
}

impl Drop for RSAPrivateKey {
    fn drop(&mut self) {
        self.zeroize();
    }
}

impl Deref for RSAPrivateKey {
    type Target = RSAPublicKey;
    fn deref(&self) -> &RSAPublicKey {
        &self.pubkey_components
    }
}

#[derive(Debug, Clone)]
pub(crate) struct PrecomputedValues {
    /// D mod (P-1)
    pub(crate) dp: BigUint,
    /// D mod (Q-1)
    pub(crate) dq: BigUint,
    /// Q^-1 mod P
    pub(crate) qinv: BigInt,

    /// CRTValues is used for the 3rd and subsequent primes. Due to a
    /// historical accident, the CRT for the first two primes is handled
    /// differently in PKCS#1 and interoperability is sufficiently
    /// important that we mirror this.
    pub(crate) crt_values: Vec<CRTValue>,
}

impl Zeroize for PrecomputedValues {
    fn zeroize(&mut self) {
        self.dp.zeroize();
        self.dq.zeroize();
        self.qinv.zeroize();
        for val in self.crt_values.iter_mut() {
            val.zeroize();
        }
        self.crt_values.clear();
    }
}

impl Drop for PrecomputedValues {
    fn drop(&mut self) {
        self.zeroize();
    }
}

/// Contains the precomputed Chinese remainder theorem values.
#[derive(Debug, Clone, Zeroize)]
pub(crate) struct CRTValue {
    /// D mod (prime - 1)
    pub(crate) exp: BigInt,
    /// R·Coeff ≡ 1 mod Prime.
    pub(crate) coeff: BigInt,
    /// product of primes prior to this (inc p and q)
    pub(crate) r: BigInt,
}

impl From<RSAPrivateKey> for RSAPublicKey {
    fn from(private_key: RSAPrivateKey) -> Self {
        (&private_key).into()
    }
}

impl From<&RSAPrivateKey> for RSAPublicKey {
    fn from(private_key: &RSAPrivateKey) -> Self {
        let n = private_key.n.clone();
        let e = private_key.e.clone();

        RSAPublicKey { n, e }
    }
}

/// Generic trait for operations on a public key.
pub trait PublicKey: EncryptionPrimitive + PublicKeyParts {
    /// Encrypt the given message.
    fn encrypt<R: Rng>(&self, rng: &mut R, padding: PaddingScheme, msg: &[u8]) -> Result<Vec<u8>>;

    /// Verify a signed message.
    /// `hashed`must be the result of hashing the input using the hashing function
    /// passed in through `hash`.
    /// If the message is valid `Ok(())` is returned, otherwiese an `Err` indicating failure.
    fn verify(&self, padding: PaddingScheme, hashed: &[u8], sig: &[u8]) -> Result<()>;
}

impl PublicKeyParts for RSAPublicKey {
    fn n(&self) -> &BigUint {
        &self.n
    }

    fn e(&self) -> &BigUint {
        &self.e
    }
}

impl PublicKey for RSAPublicKey {
    fn encrypt<R: Rng>(&self, rng: &mut R, padding: PaddingScheme, msg: &[u8]) -> Result<Vec<u8>> {
        match padding {
            PaddingScheme::PKCS1v15 { .. } => pkcs1v15::encrypt(rng, self, msg),
            PaddingScheme::OAEP { mut digest, label } => {
                oaep::encrypt(rng, self, msg, &mut *digest, label)
            }
            _ => Err(Error::InvalidPaddingScheme),
        }
    }

    fn verify(&self, padding: PaddingScheme, hashed: &[u8], sig: &[u8]) -> Result<()> {
        match padding {
            PaddingScheme::PKCS1v15 { ref hash } => {
                pkcs1v15::verify(self, hash.as_ref(), hashed, sig)
            }
            PaddingScheme::PSS { mut digest, .. } => pss::verify(self, hashed, sig, &mut *digest),
            _ => Err(Error::InvalidPaddingScheme),
        }
    }
}

impl RSAPublicKey {
    /// Create a new key from its components.
    pub fn new(n: BigUint, e: BigUint) -> Result<Self> {
        let k = RSAPublicKey { n, e };
        check_public(&k)?;

        Ok(k)
    }

    /// Parse a `PKCS1` encoded RSA Public Key.
    ///
    /// The `der` data is expected to be the `base64` decoded content
    /// following a `-----BEGIN RSA PUBLIC KEY-----` header.
    ///
    /// <https://tls.mbed.org/kb/cryptography/asn1-key-structures-in-der-and-pem>
    ///
    /// # Example
    ///
    /// ```
    /// use rsa::RSAPublicKey;
    ///
    /// # // openssl rsa -pubin -in tiny_key.pub.pem -RSAPublicKey_out
    /// let file_content = r#"
    /// -----BEGIN RSA PUBLIC KEY-----
    /// MEgCQQCuWe45NapeQ6rkb5T5hYMgQwr3T0NE9rItqDwFJjcNmf6m9kq/wRAaFqWo
    /// BX/BpdSuD0YqSUrnQ5ejf1XW9gmJAgMBAAE=
    /// -----END RSA PUBLIC KEY-----
    /// "#;
    ///
    /// let der_encoded = file_content
    ///     .lines()
    ///     .filter(|line| !line.starts_with("-"))
    ///     .fold(String::new(), |mut data, line| {
    ///         data.push_str(&line);
    ///         data
    ///     });
    /// let der_bytes = base64::decode(&der_encoded).expect("failed to decode base64 content");
    /// let public_key = RSAPublicKey::from_pkcs1(&der_bytes).expect("failed to parse key");
    /// ```
    pub fn from_pkcs1(der: &[u8]) -> Result<RSAPublicKey> {
        crate::parse::parse_public_key_pkcs1(der)
    }

    /// Parse a `PKCS8` encoded RSA Public Key.
    ///
    /// The `der` data is expected to be the `base64` decoded content
    /// following a `-----BEGIN PUBLIC KEY-----` header.
    ///
    /// <https://tls.mbed.org/kb/cryptography/asn1-key-structures-in-der-and-pem>
    ///
    /// # Example
    ///
    /// ```
    /// use rsa::RSAPublicKey;
    ///
    /// # // openssl rsa -in tiny_key.pem -outform PEM -pubout -out tiny_key.pub.pem
    /// let file_content = r#"
    /// -----BEGIN PUBLIC KEY-----
    /// MFwwDQYJKoZIhvcNAQEBBQADSwAwSAJBAK5Z7jk1ql5DquRvlPmFgyBDCvdPQ0T2
    /// si2oPAUmNw2Z/qb2Sr/BEBoWpagFf8Gl1K4PRipJSudDl6N/Vdb2CYkCAwEAAQ==
    /// -----END PUBLIC KEY-----
    /// "#;
    ///
    /// let der_encoded = file_content
    ///     .lines()
    ///     .filter(|line| !line.starts_with("-"))
    ///     .fold(String::new(), |mut data, line| {
    ///         data.push_str(&line);
    ///         data
    ///     });
    /// let der_bytes = base64::decode(&der_encoded).expect("failed to decode base64 content");
    /// let public_key = RSAPublicKey::from_pkcs8(&der_bytes).expect("failed to parse key");
    /// ```
    pub fn from_pkcs8(der: &[u8]) -> Result<RSAPublicKey> {
        crate::parse::parse_public_key_pkcs8(der)
    }
}

impl<'a> PublicKeyParts for &'a RSAPublicKey {
    /// Returns the modulus of the key.
    fn n(&self) -> &BigUint {
        &self.n
    }

    /// Returns the public exponent of the key.
    fn e(&self) -> &BigUint {
        &self.e
    }
}

impl<'a> PublicKey for &'a RSAPublicKey {
    fn encrypt<R: Rng>(&self, rng: &mut R, padding: PaddingScheme, msg: &[u8]) -> Result<Vec<u8>> {
        (*self).encrypt(rng, padding, msg)
    }

    fn verify(&self, padding: PaddingScheme, hashed: &[u8], sig: &[u8]) -> Result<()> {
        (*self).verify(padding, hashed, sig)
    }
}

impl PublicKeyParts for RSAPrivateKey {
    fn n(&self) -> &BigUint {
        &self.n
    }

    fn e(&self) -> &BigUint {
        &self.e
    }
}

impl PrivateKey for RSAPrivateKey {}

impl<'a> PublicKeyParts for &'a RSAPrivateKey {
    fn n(&self) -> &BigUint {
        &self.n
    }

    fn e(&self) -> &BigUint {
        &self.e
    }

    fn size(&self) -> usize {
        (self.n().bits() + 7) / 8
    }
}

impl<'a> PrivateKey for &'a RSAPrivateKey {}

impl RSAPrivateKey {
    /// Generate a new RSA key pair of the given bit size using the passed in `rng`.
    pub fn new<R: Rng>(rng: &mut R, bit_size: usize) -> Result<RSAPrivateKey> {
        generate_multi_prime_key(rng, 2, bit_size)
    }

    /// Constructs an RSA key pair from the individual components.
    pub fn from_components(
        n: BigUint,
        e: BigUint,
        d: BigUint,
        primes: Vec<BigUint>,
    ) -> RSAPrivateKey {
        let mut k = RSAPrivateKey {
            pubkey_components: RSAPublicKey { n, e },
            d,
            primes,
            precomputed: None,
        };

        // precompute when possible, ignore error otherwise.
        let _ = k.precompute();

        k
    }

    /// Parse a `PKCS1` encoded RSA Private Key.
    ///
    /// The `der` data is expected to be the `base64` decoded content
    /// following a `-----BEGIN RSA PRIVATE KEY-----` header.
    ///
    /// <https://tls.mbed.org/kb/cryptography/asn1-key-structures-in-der-and-pem>
    ///
    /// # Example
    ///
    /// ```
    /// use rsa::RSAPrivateKey;
    ///
    /// # // openssl genrsa -out tiny_key.pem 512
    /// let file_content = r#"
    /// -----BEGIN RSA PRIVATE KEY-----
    /// MIIBOwIBAAJBAK5Z7jk1ql5DquRvlPmFgyBDCvdPQ0T2si2oPAUmNw2Z/qb2Sr/B
    /// EBoWpagFf8Gl1K4PRipJSudDl6N/Vdb2CYkCAwEAAQJBAI3vWCfqsE8c9zoQPE8F
    /// icHx0jOSq0ixLExO8M2gVqESq3SJpWbEbvPPbRb1sIqZHe5wV3Xmj09zvUzfdeB7
    /// C6ECIQDjoB/kp7QlRiNhgudhQPct8XUf6Cgp7hBxL2K9Q9UzawIhAMQVvtH1TUOd
    /// aSWiqrFx7w+54o58fIpkecI5Kl0TaWfbAiBrnye1Kn2IKhNMZWIUn2y+8izYeyGS
    /// QZbQjQD4T3wcJQIgKGgWv2teNZ29ai0AIbrJuaLjhdsvStFzqctf6Hg0k1sCIQCj
    /// JdwDGF7Kanex70KAacmOlw3vfx6XWT+2PH6Qh8tLug==
    /// -----END RSA PRIVATE KEY-----
    /// "#;
    ///
    /// let der_encoded = file_content
    ///     .lines()
    ///     .filter(|line| !line.starts_with("-"))
    ///     .fold(String::new(), |mut data, line| {
    ///         data.push_str(&line);
    ///         data
    ///     });
    /// let der_bytes = base64::decode(&der_encoded).expect("failed to decode base64 content");
    /// let private_key = RSAPrivateKey::from_pkcs1(&der_bytes).expect("failed to parse key");
    /// ```
    pub fn from_pkcs1(der: &[u8]) -> Result<RSAPrivateKey> {
        crate::parse::parse_private_key_pkcs1(der)
    }

    /// Parse a `PKCS8` encoded RSA Private Key.
    ///
    /// The `der` data is expected to be the `base64` decoded content
    /// following a `-----BEGIN PRIVATE KEY-----` header.
    ///
    /// <https://tls.mbed.org/kb/cryptography/asn1-key-structures-in-der-and-pem>
    ///
    /// # Example
    ///
    /// ```
    /// use rsa::RSAPrivateKey;
    ///
    /// # // openssl pkcs8 -topk8 -inform PEM -outform PEM -in tiny_key.pem -out tiny_key.pkcs8.pem -nocrypt
    /// let file_content = r#"
    /// -----BEGIN PRIVATE KEY-----
    /// MIIBVQIBADANBgkqhkiG9w0BAQEFAASCAT8wggE7AgEAAkEArlnuOTWqXkOq5G+U
    /// +YWDIEMK909DRPayLag8BSY3DZn+pvZKv8EQGhalqAV/waXUrg9GKklK50OXo39V
    /// 1vYJiQIDAQABAkEAje9YJ+qwTxz3OhA8TwWJwfHSM5KrSLEsTE7wzaBWoRKrdIml
    /// ZsRu889tFvWwipkd7nBXdeaPT3O9TN914HsLoQIhAOOgH+SntCVGI2GC52FA9y3x
    /// dR/oKCnuEHEvYr1D1TNrAiEAxBW+0fVNQ51pJaKqsXHvD7nijnx8imR5wjkqXRNp
    /// Z9sCIGufJ7UqfYgqE0xlYhSfbL7yLNh7IZJBltCNAPhPfBwlAiAoaBa/a141nb1q
    /// LQAhusm5ouOF2y9K0XOpy1/oeDSTWwIhAKMl3AMYXspqd7HvQoBpyY6XDe9/HpdZ
    /// P7Y8fpCHy0u6
    /// -----END PRIVATE KEY-----
    /// "#;
    ///
    /// let der_encoded = file_content
    ///     .lines()
    ///     .filter(|line| !line.starts_with("-"))
    ///     .fold(String::new(), |mut data, line| {
    ///         data.push_str(&line);
    ///         data
    ///     });
    /// let der_bytes = base64::decode(&der_encoded).expect("failed to decode base64 content");
    /// let private_key = RSAPrivateKey::from_pkcs8(&der_bytes).expect("failed to parse key");
    /// ```
    pub fn from_pkcs8(der: &[u8]) -> Result<RSAPrivateKey> {
        crate::parse::parse_private_key_pkcs8(der)
    }

    /// Get the public key from the private key, cloning `n` and `e`.
    ///
    /// Generally this is not needed since `RSAPrivateKey` implements the `PublicKey` trait,
    /// but it can occationally be useful to discard the private information entirely.
    pub fn to_public_key(&self) -> RSAPublicKey {
        // Safe to unwrap since n and e are already verified.
        RSAPublicKey::new(self.n().clone(), self.e().clone()).unwrap()
    }

    /// Performs some calculations to speed up private key operations.
    pub fn precompute(&mut self) -> Result<()> {
        if self.precomputed.is_some() {
            return Ok(());
        }

        let dp = &self.d % (&self.primes[0] - BigUint::one());
        let dq = &self.d % (&self.primes[1] - BigUint::one());
        let qinv = self.primes[1]
            .clone()
            .mod_inverse(&self.primes[0])
            .ok_or(Error::InvalidPrime)?;

        let mut r: BigUint = &self.primes[0] * &self.primes[1];
        let crt_values: Vec<CRTValue> = {
            let mut values = Vec::with_capacity(self.primes.len() - 2);
            for prime in &self.primes[2..] {
                let res = CRTValue {
                    exp: BigInt::from_biguint(Plus, &self.d % (prime - BigUint::one())),
                    r: BigInt::from_biguint(Plus, r.clone()),
                    coeff: BigInt::from_biguint(
                        Plus,
                        r.clone()
                            .mod_inverse(prime)
                            .ok_or(Error::InvalidCoefficient)?
                            .to_biguint()
                            .unwrap(),
                    ),
                };
                r *= prime;

                values.push(res);
            }
            values
        };

        self.precomputed = Some(PrecomputedValues {
            dp,
            dq,
            qinv,
            crt_values,
        });

        Ok(())
    }

    /// Returns the private exponent of the key.
    pub fn d(&self) -> &BigUint {
        &self.d
    }

    /// Returns the prime factors.
    pub fn primes(&self) -> &[BigUint] {
        &self.primes
    }

    /// Performs basic sanity checks on the key.
    /// Returns `Ok(())` if everything is good, otherwise an approriate error.
    pub fn validate(&self) -> Result<()> {
        check_public(self)?;

        // Check that Πprimes == n.
        let mut m = BigUint::one();
        for prime in &self.primes {
            // Any primes ≤ 1 will cause divide-by-zero panics later.
            if *prime < BigUint::one() {
                return Err(Error::InvalidPrime);
            }
            m *= prime;
        }
        if m != self.n {
            return Err(Error::InvalidModulus);
        }

        // Check that de ≡ 1 mod p-1, for each prime.
        // This implies that e is coprime to each p-1 as e has a multiplicative
        // inverse. Therefore e is coprime to lcm(p-1,q-1,r-1,...) =
        // exponent(ℤ/nℤ). It also implies that a^de ≡ a mod p as a^(p-1) ≡ 1
        // mod p. Thus a^de ≡ a mod n for all a coprime to n, as required.
        let mut de = self.e.clone();
        de *= self.d.clone();
        for prime in &self.primes {
            let congruence: BigUint = &de % (prime - BigUint::one());
            if !congruence.is_one() {
                return Err(Error::InvalidExponent);
            }
        }

        Ok(())
    }

    /// Decrypt the given message.
    pub fn decrypt(&self, padding: PaddingScheme, ciphertext: &[u8]) -> Result<Vec<u8>> {
        match padding {
            // need to pass any Rng as the type arg, so the type checker is happy, it is not actually used for anything
<<<<<<< HEAD
            PaddingScheme::PKCS1v15 { .. } => {
                pkcs1v15::decrypt::<ThreadRng>(None, self, ciphertext)
            }
            PaddingScheme::OAEP { mut digest, label } => {
                oaep::decrypt::<ThreadRng>(None, self, ciphertext, &mut *digest, label)
            }
=======
            PaddingScheme::PKCS1v15 => pkcs1v15::decrypt::<ThreadRng, _>(None, self, ciphertext),
            PaddingScheme::OAEP => unimplemented!("not yet implemented"),
>>>>>>> 94ce39d9
            _ => Err(Error::InvalidPaddingScheme),
        }
    }

    /// Decrypt the given message.
    ///
    /// Uses `rng` to blind the decryption process.
    pub fn decrypt_blinded<R: Rng>(
        &self,
        rng: &mut R,
        padding: PaddingScheme,
        ciphertext: &[u8],
    ) -> Result<Vec<u8>> {
        match padding {
            PaddingScheme::PKCS1v15 { .. } => pkcs1v15::decrypt(Some(rng), self, ciphertext),
            PaddingScheme::OAEP { mut digest, label } => {
                oaep::decrypt(Some(rng), self, ciphertext, &mut *digest, label)
            }
            _ => Err(Error::InvalidPaddingScheme),
        }
    }

    /// Sign the given digest.
    pub fn sign(&self, padding: PaddingScheme, input: &[u8]) -> Result<Vec<u8>> {
        match padding {
<<<<<<< HEAD
            PaddingScheme::PKCS1v15 { ref hash } => {
                pkcs1v15::sign::<ThreadRng>(None, self, hash.as_ref(), input)
            }
            PaddingScheme::PSS {
                mut salt_rng,
                mut digest,
                salt_len,
            } => {
                pss::sign::<_, ThreadRng>(&mut *salt_rng, None, self, input, salt_len, &mut *digest)
            }
=======
            PaddingScheme::PKCS1v15 => pkcs1v15::sign::<ThreadRng, _, _>(None, self, hash, digest),
            PaddingScheme::PSS => unimplemented!("not yet implemented"),
>>>>>>> 94ce39d9
            _ => Err(Error::InvalidPaddingScheme),
        }
    }

    /// Sign the given digest.
    ///
    /// Use `rng` for blinding.
    pub fn sign_blinded<R: Rng>(
        &self,
        rng: &mut R,
        padding: PaddingScheme,
        input: &[u8],
    ) -> Result<Vec<u8>> {
        match padding {
            PaddingScheme::PKCS1v15 { ref hash } => {
                pkcs1v15::sign(Some(rng), self, hash.as_ref(), input)
            }
            PaddingScheme::PSS {
                mut salt_rng,
                mut digest,
                salt_len,
            } => pss::sign::<_, R>(
                &mut *salt_rng,
                Some(rng),
                self,
                input,
                salt_len,
                &mut *digest,
            ),
            _ => Err(Error::InvalidPaddingScheme),
        }
    }
}

/// Check that the public key is well formed and has an exponent within acceptable bounds.
#[inline]
pub fn check_public(public_key: &impl PublicKeyParts) -> Result<()> {
    if public_key.e() < &*MIN_PUB_EXPONENT {
        return Err(Error::PublicExponentTooSmall);
    }

    if public_key.e() > &*MAX_PUB_EXPONENT {
        return Err(Error::PublicExponentTooLarge);
    }

    Ok(())
}

#[cfg(test)]
mod tests {
    use super::*;
    use crate::internals;

    use digest::{Digest, DynDigest};
    use num_traits::{FromPrimitive, ToPrimitive};
    use rand::{distributions::Alphanumeric, rngs::ThreadRng, thread_rng};
    use sha1::Sha1;
    use sha2::{Sha224, Sha256, Sha384, Sha512};
    use sha3::{Sha3_256, Sha3_384, Sha3_512};

    #[test]
    fn test_from_into() {
        let private_key = RSAPrivateKey {
            pubkey_components: RSAPublicKey {
                n: BigUint::from_u64(100).unwrap(),
                e: BigUint::from_u64(200).unwrap(),
            },
            d: BigUint::from_u64(123).unwrap(),
            primes: vec![],
            precomputed: None,
        };
        let public_key: RSAPublicKey = private_key.into();

        assert_eq!(public_key.n().to_u64(), Some(100));
        assert_eq!(public_key.e().to_u64(), Some(200));
    }

    fn test_key_basics(private_key: &RSAPrivateKey) {
        private_key.validate().expect("invalid private key");

        assert!(
            private_key.d() < private_key.n(),
            "private exponent too large"
        );

        let pub_key: RSAPublicKey = private_key.clone().into();
        let m = BigUint::from_u64(42).expect("invalid 42");
        let c = internals::encrypt(&pub_key, &m);
        let m2 = internals::decrypt::<ThreadRng>(None, &private_key, &c)
            .expect("unable to decrypt without blinding");
        assert_eq!(m, m2);
        let mut rng = thread_rng();
        let m3 = internals::decrypt(Some(&mut rng), &private_key, &c)
            .expect("unable to decrypt with blinding");
        assert_eq!(m, m3);
    }

    macro_rules! key_generation {
        ($name:ident, $multi:expr, $size:expr) => {
            #[test]
            fn $name() {
                let mut rng = thread_rng();

                for _ in 0..10 {
                    let private_key = if $multi == 2 {
                        RSAPrivateKey::new(&mut rng, $size).expect("failed to generate key")
                    } else {
                        generate_multi_prime_key(&mut rng, $multi, $size).unwrap()
                    };
                    assert_eq!(private_key.n().bits(), $size);

                    test_key_basics(&private_key);
                }
            }
        };
    }

    key_generation!(key_generation_128, 2, 128);
    key_generation!(key_generation_1024, 2, 1024);

    key_generation!(key_generation_multi_3_256, 3, 256);

    key_generation!(key_generation_multi_4_64, 4, 64);

    key_generation!(key_generation_multi_5_64, 5, 64);
    key_generation!(key_generation_multi_8_576, 8, 576);
    key_generation!(key_generation_multi_16_1024, 16, 1024);

    #[test]
    fn test_impossible_keys() {
        // make sure not infinite loops are hit here.
        let mut rng = thread_rng();
        for i in 0..32 {
            let _ = RSAPrivateKey::new(&mut rng, i).is_err();
            let _ = generate_multi_prime_key(&mut rng, 3, i);
            let _ = generate_multi_prime_key(&mut rng, 4, i);
            let _ = generate_multi_prime_key(&mut rng, 5, i);
        }
    }

    #[test]
    fn test_negative_decryption_value() {
        let private_key = RSAPrivateKey::from_components(
            BigUint::from_bytes_le(&vec![
                99, 192, 208, 179, 0, 220, 7, 29, 49, 151, 75, 107, 75, 73, 200, 180,
            ]),
            BigUint::from_bytes_le(&vec![1, 0, 1]),
            BigUint::from_bytes_le(&vec![
                81, 163, 254, 144, 171, 159, 144, 42, 244, 133, 51, 249, 28, 12, 63, 65,
            ]),
            vec![
                BigUint::from_bytes_le(&vec![105, 101, 60, 173, 19, 153, 3, 192]),
                BigUint::from_bytes_le(&vec![235, 65, 160, 134, 32, 136, 6, 241]),
            ],
        );

        for _ in 0..1000 {
            test_key_basics(&private_key);
        }
    }

    #[test]
    #[cfg(feature = "serde1")]
    fn test_serde() {
        use rand::SeedableRng;
        use rand_xorshift::XorShiftRng;
        use serde_test::{assert_tokens, Token};

        let mut rng = XorShiftRng::from_seed([1; 16]);
        let priv_key = RSAPrivateKey::new(&mut rng, 64).expect("failed to generate key");

        let priv_tokens = [
            Token::Struct {
                name: "RSAPrivateKey",
                len: 3,
            },
            Token::Str("pubkey_components"),
            Token::Struct {
                name: "RSAPublicKey",
                len: 2,
            },
            Token::Str("n"),
            Token::Seq { len: Some(2) },
            Token::U32(1296829443),
            Token::U32(2444363981),
            Token::SeqEnd,
            Token::Str("e"),
            Token::Seq { len: Some(1) },
            Token::U32(65537),
            Token::SeqEnd,
            Token::StructEnd,
            Token::Str("d"),
            Token::Seq { len: Some(2) },
            Token::U32(298985985),
            Token::U32(2349628418),
            Token::SeqEnd,
            Token::Str("primes"),
            Token::Seq { len: Some(2) },
            Token::Seq { len: Some(1) },
            Token::U32(3238068481),
            Token::SeqEnd,
            Token::Seq { len: Some(1) },
            Token::U32(3242199299),
            Token::SeqEnd,
            Token::SeqEnd,
            Token::StructEnd,
        ];
        assert_tokens(&priv_key, &priv_tokens);

        let priv_tokens = [
            Token::Struct {
                name: "RSAPublicKey",
                len: 2,
            },
            Token::Str("n"),
            Token::Seq { len: Some(2) },
            Token::U32(1296829443),
            Token::U32(2444363981),
            Token::SeqEnd,
            Token::Str("e"),
            Token::Seq { len: Some(1) },
            Token::U32(65537),
            Token::SeqEnd,
            Token::StructEnd,
        ];
        assert_tokens(&RSAPublicKey::from(priv_key), &priv_tokens);
    }

    #[test]
    fn invalid_coeff_private_key_regression() {
        let n = base64::decode("wC8GyQvTCZOK+iiBR5fGQCmzRCTWX9TQ3aRG5gGFk0wB6EFoLMAyEEqeG3gS8xhAm2rSWYx9kKufvNat3iWlbSRVqkcbpVAYlj2vTrpqDpJl+6u+zxFYoUEBevlJJkAhl8EuCccOA30fVpcfRvXPTtvRd3yFT9E9EwZljtgSI02w7gZwg7VIxaGeajh5Euz6ZVQZ+qNRKgXrRC7gPRqVyI6Dt0Jc+Su5KBGNn0QcPDzOahWha1ieaeMkFisZ9mdpsJoZ4tw5eicLaUomKzALHXQVt+/rcZSrCd6/7uUo11B/CYBM4UfSpwXaL88J9AE6A5++no9hmJzaF2LLp+Qwx4yY3j9TDutxSAjsraxxJOGZ3XyA9nG++Ybt3cxZ5fP7ROjxCfROBmVv5dYn0O9OBIqYeCH6QraNpZMadlLNIhyMv8Y+P3r5l/PaK4VJaEi5pPosnEPawp0W0yZDzmjk2z1LthaRx0aZVrAjlH0Rb/6goLUQ9qu1xsDtQVVpN4A89ZUmtTWORnnJr0+595eHHxssd2gpzqf4bPjNITdAEuOCCtpvyi4ls23zwuzryUYjcUOEnsXNQ+DrZpLKxdtsD/qNV/j1hfeyBoPllC3cV+6bcGOFcVGbjYqb+Kw1b0+jL69RSKQqgmS+qYqr8c48nDRxyq3QXhR8qtzUwBFSLVk=").unwrap();
        let e = base64::decode("AQAB").unwrap();
        let d = base64::decode("qQazSQ+FRN7nVK1bRsROMRB8AmsDwLVEHivlz1V3Td2Dr+oW3YUMgxedhztML1IdQJPq/ad6qErJ6yRFNySVIjDaxzBTOEoB1eHa1btOnBJWb8rVvvjaorixvJ6Tn3i4EuhsvVy9DoR1k4rGj3qSIiFjUVvLRDAbLyhpGgEfsr0Z577yJmTC5E8JLRMOKX8Tmxsk3jPVpsgd65Hu1s8S/ZmabwuHCf9SkdMeY/1bd/9i7BqqJeeDLE4B5x1xcC3z3scqDUTzqGO+vZPhjgprPDRlBamVwgenhr7KwCn8iaLamFinRVwOAag8BeBqOJj7lURiOsKQa9FIX1kdFUS1QMQxgtPycLjkbvCJjriqT7zWKsmJ7l8YLs6Wmm9/+QJRwNCEVdMTXKfCP1cJjudaiskEQThfUldtgu8gUDNYbQ/Filb2eKfiX4h1TiMxZqUZHVZyb9nShbQoXJ3vj/MGVF0QM8TxhXM8r2Lv9gDYU5t9nQlUMLhs0jVjai48jHABbFNyH3sEcOmJOIwJrCXw1dzG7AotwyaEVUHOmL04TffmwCFfnyrLjbFgnyOeoyIIBYjcY7QFRm/9nupXMTH5hZ2qrHfCJIp0KK4tNBdQqmnHapFl5l6Le1s4qBS5bEIzjitobLvAFm9abPlDGfxmY6mlrMK4+nytwF9Ct7wc1AE=").unwrap();
        let primes = vec![
            base64::decode("9kQWEAzsbzOcdPa+s5wFfw4XDd7bB1q9foZ31b1+TNjGNxbSBCFlDF1q98vwpV6nM8bWDh/wtbNoETSQDgpEnYOQ26LWEw6YY1+q1Q2GGEFceYUf+Myk8/vTc8TN6Zw0bKZBWy10Qo8h7xk4JpzuI7NcxvjJYTkS9aErFxi3vVH0aiZC0tmfaCqr8a2rJxyVwqreRpOjwAWrotMsf2wGsF4ofx5ScoFy5GB5fJkkdOrW1LyTvZAUCX3cstPr19+TNC5zZOk7WzZatnCkN5H5WzalWtZuu0oVL205KPOa3R8V2yv5e6fm0v5fTmqSuvjmaMJLXCN4QJkmIzojO99ckQ==").unwrap(),
            base64::decode("x8exdMjVA2CiI+Thx7loHtVcevoeE2sZ7btRVAvmBqo+lkHwxb7FHRnWvuj6eJSlD2f0T50EewIhhiW3R9BmktCk7hXjbSCnC1u9Oxc1IAUm/7azRqyfCMx43XhLxpD+xkBCpWkKDLxGczsRwTuaP3lKS3bSdBrNlGmdblubvVBIq4YZ2vXVlnYtza0cS+dgCK7BGTqUsrCUd/ZbIvwcwZkZtpkhj1KQfto9X/0OMurBzAqbkeq1cyRHXHkOfN/qbUIIRqr9Ii7Eswf9Vk8xp2O1Nt8nzcYS9PFD12M5eyaeFEkEYfpNMNGuTzp/31oqVjbpoCxS6vuWAZyADxhISQ==").unwrap(),
            base64::decode("is7d0LY4HoXszlC2NO7gejkq7XqL4p1W6hZJPYTNx+r37t1CC2n3Vvzg6kNdpRixDhIpXVTLjN9O7UO/XuqSumYKJIKoP52eb4Tg+a3hw5Iz2Zsb5lUTNSLgkQSBPAf71LHxbL82JL4g1nBUog8ae60BwnVArThKY4EwlJguGNw09BAU4lwf6csDl/nX2vfVwiAloYpeZkHL+L8m+bueGZM5KE2jEz+7ztZCI+T+E5i69rZEYDjx0lfLKlEhQlCW3HbCPELqXgNJJkRfi6MP9kXa9lSfnZmoT081RMvqonB/FUa4HOcKyCrw9XZEtnbNCIdbitfDVEX+pSSD7596wQ==").unwrap(),
            base64::decode("GPs0injugfycacaeIP5jMa/WX55VEnKLDHom4k6WlfDF4L4gIGoJdekcPEUfxOI5faKvHyFwRP1wObkPoRBDM0qZxRfBl4zEtpvjHrd5MibSyJkM8+J0BIKk/nSjbRIGeb3hV5O56PvGB3S0dKhCUnuVObiC+ne7izplsD4OTG70l1Yud33UFntyoMxrxGYLUSqhBMmZfHquJg4NOWOzKNY/K+EcHDLj1Kjvkcgv9Vf7ocsVxvpFdD9uGPceQ6kwRDdEl6mb+6FDgWuXVyqR9+904oanEIkbJ7vfkthagLbEf57dyG6nJlqh5FBZWxGIR72YGypPuAh7qnnqXXjY2Q==").unwrap(),
            base64::decode("CUWC+hRWOT421kwRllgVjy6FYv6jQUcgDNHeAiYZnf5HjS9iK2ki7v8G5dL/0f+Yf+NhE/4q8w4m8go51hACrVpP1p8GJDjiT09+RsOzITsHwl+ceEKoe56ZW6iDHBLlrNw5/MtcYhKpjNU9KJ2udm5J/c9iislcjgckrZG2IB8ADgXHMEByZ5DgaMl4AKZ1Gx8/q6KftTvmOT5rNTMLi76VN5KWQcDWK/DqXiOiZHM7Nr4dX4me3XeRgABJyNR8Fqxj3N1+HrYLe/zs7LOaK0++F9Ul3tLelhrhsvLxei3oCZkF9A/foD3on3luYA+1cRcxWpSY3h2J4/22+yo4+Q==").unwrap(),
        ];

        RSAPrivateKey::from_components(
            BigUint::from_bytes_be(&n),
            BigUint::from_bytes_be(&e),
            BigUint::from_bytes_be(&d),
            primes.iter().map(|p| BigUint::from_bytes_be(p)).collect(),
        );
    }

    fn get_private_key() -> RSAPrivateKey {
        // -----BEGIN RSA PRIVATE KEY-----
        // MIIEpAIBAAKCAQEA05e4TZikwmE47RtpWoEG6tkdVTvwYEG2LT/cUKBB4iK49FKW
        // icG4LF5xVU9d1p+i9LYVjPDb61eBGg/DJ+HyjnT+dNO8Fmweq9wbi1e5NMqL5bAL
        // TymXW8yZrK9BW1m7KKZ4K7QaLDwpdrPBjbre9i8AxrsiZkAJUJbAzGDSL+fvmH11
        // xqgbENlr8pICivEQ3HzBu8Q9Iq2rN5oM1dgHjMeA/1zWIJ3qNMkiz3hPdxfkKNdb
        // WuyP8w5fAUFRB2bi4KuNRzyE6HELK5gifD2wlTN600UvGeK5v7zN2BSKv2d2+lUn
        // debnWVbkUimuWpxGlJurHmIvDkj1ZSSoTtNIOwIDAQABAoIBAQDE5wxokWLJTGYI
        // KBkbUrTYOSEV30hqmtvoMeRY1zlYMg3Bt1VFbpNwHpcC12+wuS+Q4B0f4kgVMoH+
        // eaqXY6kvrmnY1+zRRN4p+hNb0U+Vc+NJ5FAx47dpgvWDADgmxVLomjl8Gga9IWNI
        // hjDZLowrtkPXq+9wDaldaFyUFImkb1S1MW9itdLDp/G70TTLNzU6RGg/3J2V02RY
        // 3iL2xEBX/nSgpDbEMI9z9NpC81xHrBanE41IOvyR5B3DoRJzguDA9RGbAiG0/GOd
        // a5w4F3pt6bUm69iMONeYLAf5ig79h31Qiq4nW5RpFcAuLhEG0XXXTsZ3f16A0SwF
        // PZx74eNBAoGBAPgnu/OkGHfHzFmuv0LtSynDLe/LjtloY9WwkKBaiTDdYkohydz5
        // g4Vo/foN9luEYqXyrJE9bFb5dVMr2OePsHvUBcqZpIS89Z8Bm73cs5M/K85wYwC0
        // 97EQEgxd+QGBWQZ8NdowYaVshjWlK1QnOzEnG0MR8Hld9gIeY1XhpC5hAoGBANpI
        // F84Aid028q3mo/9BDHPsNL8bT2vaOEMb/t4RzvH39u+nDl+AY6Ox9uFylv+xX+76
        // CRKgMluNH9ZaVZ5xe1uWHsNFBy4OxSA9A0QdKa9NZAVKBFB0EM8dp457YRnZCexm
        // 5q1iW/mVsnmks8W+fYlc18W5xMSX/ecwkW/NtOQbAoGAHabpz4AhKFbodSLrWbzv
        // CUt4NroVFKdjnoodjfujfwJFF2SYMV5jN9LG3lVCxca43ulzc1tqka33Nfv8TBcg
        // WHuKQZ5ASVgm5VwU1wgDMSoQOve07MWy/yZTccTc1zA0ihDXgn3bfR/NnaVh2wlh
        // CkuI92eyW1494hztc7qlmqECgYEA1zenyOQ9ChDIW/ABGIahaZamNxsNRrDFMl3j
        // AD+cxHSRU59qC32CQH8ShRy/huHzTaPX2DZ9EEln76fnrS4Ey7uLH0rrFl1XvT6K
        // /timJgLvMEvXTx/xBtUdRN2fUqXtI9odbSyCtOYFL+zVl44HJq2UzY4pVRDrNcxs
        // SUkQJqsCgYBSaNfPBzR5rrstLtTdZrjImRW1LRQeDEky9WsMDtCTYUGJTsTSfVO8
        // hkU82MpbRVBFIYx+GWIJwcZRcC7OCQoV48vMJllxMAAjqG/p00rVJ+nvA7et/nNu
        // BoB0er/UmDm4Ly/97EO9A0PKMOE5YbMq9s3t3RlWcsdrU7dvw+p2+A==
        // -----END RSA PRIVATE KEY-----

        RSAPrivateKey::from_components(
            BigUint::parse_bytes(b"00d397b84d98a4c26138ed1b695a8106ead91d553bf06041b62d3fdc50a041e222b8f4529689c1b82c5e71554f5dd69fa2f4b6158cf0dbeb57811a0fc327e1f28e74fe74d3bc166c1eabdc1b8b57b934ca8be5b00b4f29975bcc99acaf415b59bb28a6782bb41a2c3c2976b3c18dbadef62f00c6bb226640095096c0cc60d22fe7ef987d75c6a81b10d96bf292028af110dc7cc1bbc43d22adab379a0cd5d8078cc780ff5cd6209dea34c922cf784f7717e428d75b5aec8ff30e5f0141510766e2e0ab8d473c84e8710b2b98227c3db095337ad3452f19e2b9bfbccdd8148abf6776fa552775e6e75956e45229ae5a9c46949bab1e622f0e48f56524a84ed3483b", 16).unwrap(),
            BigUint::from_u64(65537).unwrap(),
            BigUint::parse_bytes(b"00c4e70c689162c94c660828191b52b4d8392115df486a9adbe831e458d73958320dc1b755456e93701e9702d76fb0b92f90e01d1fe248153281fe79aa9763a92fae69d8d7ecd144de29fa135bd14f9573e349e45031e3b76982f583003826c552e89a397c1a06bd2163488630d92e8c2bb643d7abef700da95d685c941489a46f54b5316f62b5d2c3a7f1bbd134cb37353a44683fdc9d95d36458de22f6c44057fe74a0a436c4308f73f4da42f35c47ac16a7138d483afc91e41dc3a1127382e0c0f5119b0221b4fc639d6b9c38177a6de9b526ebd88c38d7982c07f98a0efd877d508aae275b946915c02e2e1106d175d74ec6777f5e80d12c053d9c7be1e341", 16).unwrap(),
            vec![
                BigUint::parse_bytes(b"00f827bbf3a41877c7cc59aebf42ed4b29c32defcb8ed96863d5b090a05a8930dd624a21c9dcf9838568fdfa0df65b8462a5f2ac913d6c56f975532bd8e78fb07bd405ca99a484bcf59f019bbddcb3933f2bce706300b4f7b110120c5df9018159067c35da3061a56c8635a52b54273b31271b4311f0795df6021e6355e1a42e61",16).unwrap(),
                BigUint::parse_bytes(b"00da4817ce0089dd36f2ade6a3ff410c73ec34bf1b4f6bda38431bfede11cef1f7f6efa70e5f8063a3b1f6e17296ffb15feefa0912a0325b8d1fd65a559e717b5b961ec345072e0ec5203d03441d29af4d64054a04507410cf1da78e7b6119d909ec66e6ad625bf995b279a4b3c5be7d895cd7c5b9c4c497fde730916fcdb4e41b", 16).unwrap()
            ],
        )
    }

    #[test]
    fn test_encrypt_decrypt_oaep() {
        let priv_key = get_private_key();
        do_test_encrypt_decrypt_oaep::<Sha1>(&priv_key);
        do_test_encrypt_decrypt_oaep::<Sha224>(&priv_key);
        do_test_encrypt_decrypt_oaep::<Sha256>(&priv_key);
        do_test_encrypt_decrypt_oaep::<Sha384>(&priv_key);
        do_test_encrypt_decrypt_oaep::<Sha512>(&priv_key);
        do_test_encrypt_decrypt_oaep::<Sha3_256>(&priv_key);
        do_test_encrypt_decrypt_oaep::<Sha3_384>(&priv_key);
        do_test_encrypt_decrypt_oaep::<Sha3_512>(&priv_key);
    }

    fn do_test_encrypt_decrypt_oaep<D: 'static + Digest + DynDigest>(prk: &RSAPrivateKey) {
        let mut rng = thread_rng();

        let k = prk.size();

        for i in 1..8 {
            let mut input: Vec<u8> = (0..i * 8).map(|_| rng.gen()).collect();
            if input.len() > k - 11 {
                input = input[0..k - 11].to_vec();
            }
            let has_label: bool = rng.gen();
            let label: Option<String> = if has_label {
                Some(rng.sample_iter(&Alphanumeric).take(30).collect())
            } else {
                None
            };

            let pub_key: RSAPublicKey = prk.into();

            let ciphertext = if let Some(ref label) = label {
                let padding = PaddingScheme::new_oaep_with_label::<D, _>(label);
                pub_key.encrypt(&mut rng, padding, &input).unwrap()
            } else {
                let padding = PaddingScheme::new_oaep::<D>();
                pub_key.encrypt(&mut rng, padding, &input).unwrap()
            };

            assert_ne!(input, ciphertext);
            let blind: bool = rng.gen();

            let padding = if let Some(ref label) = label {
                PaddingScheme::new_oaep_with_label::<D, _>(label)
            } else {
                PaddingScheme::new_oaep::<D>()
            };

            let plaintext = if blind {
                prk.decrypt(padding, &ciphertext).unwrap()
            } else {
                prk.decrypt_blinded(&mut rng, padding, &ciphertext).unwrap()
            };

            assert_eq!(input, plaintext);
        }
    }

    #[test]
    fn test_decrypt_oaep_invalid_hash() {
        let mut rng = thread_rng();
        let priv_key = get_private_key();
        let pub_key: RSAPublicKey = (&priv_key).into();
        let ciphertext = pub_key
            .encrypt(
                &mut rng,
                PaddingScheme::new_oaep::<Sha1>(),
                "a_plain_text".as_bytes(),
            )
            .unwrap();
        assert!(
            priv_key
                .decrypt_blinded(
                    &mut rng,
                    PaddingScheme::new_oaep_with_label::<Sha1, _>("label"),
                    &ciphertext,
                )
                .is_err(),
            "decrypt should have failed on hash verification"
        );
    }
}<|MERGE_RESOLUTION|>--- conflicted
+++ resolved
@@ -545,17 +545,12 @@
     pub fn decrypt(&self, padding: PaddingScheme, ciphertext: &[u8]) -> Result<Vec<u8>> {
         match padding {
             // need to pass any Rng as the type arg, so the type checker is happy, it is not actually used for anything
-<<<<<<< HEAD
             PaddingScheme::PKCS1v15 { .. } => {
-                pkcs1v15::decrypt::<ThreadRng>(None, self, ciphertext)
+                pkcs1v15::decrypt::<ThreadRng, _>(None, self, ciphertext)
             }
             PaddingScheme::OAEP { mut digest, label } => {
                 oaep::decrypt::<ThreadRng>(None, self, ciphertext, &mut *digest, label)
             }
-=======
-            PaddingScheme::PKCS1v15 => pkcs1v15::decrypt::<ThreadRng, _>(None, self, ciphertext),
-            PaddingScheme::OAEP => unimplemented!("not yet implemented"),
->>>>>>> 94ce39d9
             _ => Err(Error::InvalidPaddingScheme),
         }
     }
@@ -581,9 +576,8 @@
     /// Sign the given digest.
     pub fn sign(&self, padding: PaddingScheme, input: &[u8]) -> Result<Vec<u8>> {
         match padding {
-<<<<<<< HEAD
             PaddingScheme::PKCS1v15 { ref hash } => {
-                pkcs1v15::sign::<ThreadRng>(None, self, hash.as_ref(), input)
+                pkcs1v15::sign::<ThreadRng, _>(None, self, hash.as_ref(), input)
             }
             PaddingScheme::PSS {
                 mut salt_rng,
@@ -592,10 +586,6 @@
             } => {
                 pss::sign::<_, ThreadRng>(&mut *salt_rng, None, self, input, salt_len, &mut *digest)
             }
-=======
-            PaddingScheme::PKCS1v15 => pkcs1v15::sign::<ThreadRng, _, _>(None, self, hash, digest),
-            PaddingScheme::PSS => unimplemented!("not yet implemented"),
->>>>>>> 94ce39d9
             _ => Err(Error::InvalidPaddingScheme),
         }
     }
